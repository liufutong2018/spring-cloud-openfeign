= Spring Cloud OpenFeign
include::_attributes.adoc[]

*{spring-cloud-version}*

include::intro.adoc[]


[[spring-cloud-feign]]
== Declarative REST Client: Feign

https://github.com/OpenFeign/feign[Feign] is a declarative web service client.
It makes writing web service clients easier.
To use Feign create an interface and annotate it.
It has pluggable annotation support including Feign annotations and JAX-RS annotations.
Feign also supports pluggable encoders and decoders.
Spring Cloud adds support for Spring MVC annotations and for using the same `HttpMessageConverters` used by default in Spring Web.
Spring Cloud integrates Eureka, Spring Cloud CircuitBreaker, as well as Spring Cloud LoadBalancer to provide a load-balanced http client when using Feign.

[[netflix-feign-starter]]
=== How to Include Feign

To include Feign in your project use the starter with group `org.springframework.cloud`
and artifact id `spring-cloud-starter-openfeign`. See the https://projects.spring.io/spring-cloud/[Spring Cloud Project page]
for details on setting up your build system with the current Spring Cloud Release Train.

Example spring boot app

[source,java,indent=0]
----
@SpringBootApplication
@EnableFeignClients
public class Application {

	public static void main(String[] args) {
		SpringApplication.run(Application.class, args);
	}

}
----

.StoreClient.java
[source,java,indent=0]
----
@FeignClient("stores")
public interface StoreClient {
	@RequestMapping(method = RequestMethod.GET, value = "/stores")
	List<Store> getStores();

	@RequestMapping(method = RequestMethod.GET, value = "/stores")
	Page<Store> getStores(Pageable pageable);

	@RequestMapping(method = RequestMethod.POST, value = "/stores/{storeId}", consumes = "application/json")
	Store update(@PathVariable("storeId") Long storeId, Store store);
}
----

In the `@FeignClient` annotation the String value ("stores" above) is an arbitrary client name, which is used to create a https://github.com/spring-cloud/spring-cloud-commons/blob/master/spring-cloud-loadbalancer/src/main/java/org/springframework/cloud/loadbalancer/blocking/client/BlockingLoadBalancerClient.java[Spring Cloud LoadBalancer client].
You can also specify a URL using the `url` attribute
(absolute value or just a hostname). The name of the bean in the
application context is the fully qualified name of the interface.
To specify your own alias value you can use the `qualifiers` value
of the `@FeignClient` annotation.

The load-balancer client above will want to discover the physical addresses
for the "stores" service. If your application is a Eureka client then
it will resolve the service in the Eureka service registry. If you
don't want to use Eureka, you can configure a list of servers
in your external configuration using https://cloud.spring.io/spring-cloud-static/spring-cloud-commons/current/reference/html/#simplediscoveryclient[`SimpleDiscoveryClient`].

Spring Cloud OpenFeign supports all the features available for the blocking mode of Spring Cloud LoadBalancer. You can read more about them in the https://docs.spring.io/spring-cloud-commons/docs/current/reference/html/#spring-cloud-loadbalancer[project documentation].

[[spring-cloud-feign-overriding-defaults]]
=== Overriding Feign Defaults

A central concept in Spring Cloud's Feign support is that of the named client. Each feign client is part of an ensemble of components that work together to contact a remote server on demand, and the ensemble has a name that you give it as an application developer using the `@FeignClient` annotation. Spring Cloud creates a new ensemble as an
`ApplicationContext` on demand for each named client using `FeignClientsConfiguration`. This contains (amongst other things) an `feign.Decoder`, a `feign.Encoder`, and a `feign.Contract`.
It is possible to override the name of that ensemble by using the `contextId`
attribute of the `@FeignClient` annotation.

Spring Cloud lets you take full control of the feign client by declaring additional configuration (on top of the `FeignClientsConfiguration`) using `@FeignClient`. Example:

[source,java,indent=0]
----
@FeignClient(name = "stores", configuration = FooConfiguration.class)
public interface StoreClient {
	//..
}
----

In this case the client is composed from the components already in `FeignClientsConfiguration` together with any in `FooConfiguration` (where the latter will override the former).

NOTE: `FooConfiguration` does not need to be annotated with `@Configuration`. However, if it is, then take care to exclude it from any `@ComponentScan` that would otherwise include this configuration as it will become the default source for `feign.Decoder`, `feign.Encoder`, `feign.Contract`, etc., when specified. This can be avoided by putting it in a separate, non-overlapping package from any `@ComponentScan` or `@SpringBootApplication`, or it can be explicitly excluded in `@ComponentScan`.

NOTE: Using `contextId` attribute of the `@FeignClient` annotation in addition to changing the name of
the `ApplicationContext` ensemble, it will override the alias of the client name
and it will be used as part of the name of the configuration bean created for that client.

WARNING: Previously, using the `url` attribute, did not require the `name` attribute. Using `name` is now required.

Placeholders are supported in the `name` and `url` attributes.

[source,java,indent=0]
----
@FeignClient(name = "${feign.name}", url = "${feign.url}")
public interface StoreClient {
	//..
}
----

Spring Cloud OpenFeign provides the following beans by default for feign (`BeanType` beanName: `ClassName`):

* `Decoder` feignDecoder: `ResponseEntityDecoder` (which wraps a `SpringDecoder`)
* `Encoder` feignEncoder: `SpringEncoder`
* `Logger` feignLogger: `Slf4jLogger`
* `MicrometerCapability` micrometerCapability: If `feign-micrometer` is on the classpath and `MeterRegistry` is available
* `Contract` feignContract: `SpringMvcContract`
* `Feign.Builder` feignBuilder: `FeignCircuitBreaker.Builder`
* `Client` feignClient: If Spring Cloud LoadBalancer is on the classpath, `FeignBlockingLoadBalancerClient` is used.
If none of them is on the classpath, the default feign client is used.

NOTE: `spring-cloud-starter-openfeign` supports `spring-cloud-starter-loadbalancer`. However, as is an optional dependency, you need to make sure it been added to your project if you want to use it.

The OkHttpClient and ApacheHttpClient and ApacheHC5 feign clients can be used by setting `feign.okhttp.enabled` or `feign.httpclient.enabled` or `feign.httpclient.hc5.enabled` to `true`, respectively, and having them on the classpath.
You can customize the HTTP client used by providing a bean of either `org.apache.http.impl.client.CloseableHttpClient` when using Apache or `okhttp3.OkHttpClient` when using OK HTTP or `org.apache.hc.client5.http.impl.classic.CloseableHttpClient` when using Apache HC5.

Spring Cloud OpenFeign _does not_ provide the following beans by default for feign, but still looks up beans of these types from the application context to create the feign client:

* `Logger.Level`
* `Retryer`
* `ErrorDecoder`
* `Request.Options`
* `Collection<RequestInterceptor>`
* `SetterFactory`
* `QueryMapEncoder`
* `Capability` (`MicrometerCapability` is provided by default)

A bean of `Retryer.NEVER_RETRY` with the type `Retryer` is created by default, which will disable retrying.
Notice this retrying behavior is different from the Feign default one, where it will automatically retry IOExceptions,
treating them as transient network related exceptions, and any RetryableException thrown from an ErrorDecoder.

Creating a bean of one of those type and placing it in a `@FeignClient` configuration (such as `FooConfiguration` above) allows you to override each one of the beans described.  Example:

[source,java,indent=0]
----
@Configuration
public class FooConfiguration {
	@Bean
	public Contract feignContract() {
		return new feign.Contract.Default();
	}

	@Bean
	public BasicAuthRequestInterceptor basicAuthRequestInterceptor() {
		return new BasicAuthRequestInterceptor("user", "password");
	}
}
----

This replaces the `SpringMvcContract` with `feign.Contract.Default` and adds a `RequestInterceptor` to the collection of `RequestInterceptor`.

`@FeignClient` also can be configured using configuration properties.

application.yml
[source,yaml]
----
feign:
	client:
		config:
			feignName:
				connectTimeout: 5000
				readTimeout: 5000
				loggerLevel: full
				errorDecoder: com.example.SimpleErrorDecoder
				retryer: com.example.SimpleRetryer
				defaultQueryParameters:
					query: queryValue
				defaultRequestHeaders:
					header: headerValue
				requestInterceptors:
					- com.example.FooRequestInterceptor
					- com.example.BarRequestInterceptor
				decode404: false
				encoder: com.example.SimpleEncoder
				decoder: com.example.SimpleDecoder
				contract: com.example.SimpleContract
				capabilities:
					- com.example.FooCapability
					- com.example.BarCapability
				metrics.enabled: false
----

Default configurations can be specified in the `@EnableFeignClients` attribute `defaultConfiguration` in a similar manner as described above. The difference is that this configuration will apply to _all_ feign clients.

If you prefer using configuration properties to configured all `@FeignClient`, you can create configuration properties with `default` feign name.

You can use `feign.client.config.feignName.defaultQueryParameters` and `feign.client.config.feignName.defaultRequestHeaders` to specify query parameters and headers that will be sent with every request of the client named `feignName`.

application.yml
[source,yaml]
----
feign:
	client:
		config:
			default:
				connectTimeout: 5000
				readTimeout: 5000
				loggerLevel: basic
----

If we create both `@Configuration` bean and configuration properties, configuration properties will win.
It will override `@Configuration` values. But if you want to change the priority to `@Configuration`,
you can change `feign.client.default-to-properties` to `false`.

If we want to create multiple feign clients with the same name or url
so that they would point to the same server but each with a different custom configuration then
we have to use `contextId` attribute of the `@FeignClient` in order to avoid name
collision of these configuration beans.

[source,java,indent=0]
----
@FeignClient(contextId = "fooClient", name = "stores", configuration = FooConfiguration.class)
public interface FooClient {
	//..
}
----

[source,java,indent=0]
----
@FeignClient(contextId = "barClient", name = "stores", configuration = BarConfiguration.class)
public interface BarClient {
	//..
}
----

It is also possible to configure FeignClient not to inherit beans from the parent context.
You can do this by overriding the `inheritParentConfiguration()` in a  `FeignClientConfigurer`
bean to return `false`:

[source,java,indent=0]
----
@Configuration
public class CustomConfiguration{

@Bean
public FeignClientConfigurer feignClientConfigurer() {
			return new FeignClientConfigurer() {

				@Override
				public boolean inheritParentConfiguration() {
					return false;
				}
			};

		}
}
----

TIP: By default, Feign clients do not encode slash `/` characters. You can change this behaviour, by setting the value of `feign.client.decodeSlash` to `false`.

==== `SpringEncoder` configuration

In the `SpringEncoder` that we provide, we set `null` charset for binary content types and `UTF-8` for all the other ones.

You can modify this behaviour to derive the charset from the `Content-Type` header charset instead by setting the value of `feign.encoder.charset-from-content-type` to `true`.

[[timeout-handling]]
=== Timeout Handling

We can configure timeouts on both the default and the named client. OpenFeign works with two timeout parameters:

- `connectTimeout` prevents blocking the caller due to the long server processing time.
- `readTimeout` is applied from the time of connection establishment and is triggered when returning the response takes too long.

NOTE: In case the server is not running or available a packet results in _connection refused_. The communication ends either with an error message or in a fallback. This can happen _before_ the `connectTimeout` if it is set very low. The time taken to perform a lookup and to receive such a packet causes a significant part of this delay. It is subject to change based on the remote host that involves a DNS lookup.

=== Creating Feign Clients Manually

In some cases it might be necessary to customize your Feign Clients in a way that is not
possible using the methods above.  In this case you can create Clients using the
https://github.com/OpenFeign/feign/#basics[Feign Builder API]. Below is an example
which creates two Feign Clients with the same interface but configures each one with
a separate request interceptor.

[source,java,indent=0]
----
@Import(FeignClientsConfiguration.class)
class FooController {

	private FooClient fooClient;

	private FooClient adminClient;

	@Autowired
	public FooController(Client client, Encoder encoder, Decoder decoder, Contract contract, MicrometerCapability micrometerCapability) {
		this.fooClient = Feign.builder().client(client)
				.encoder(encoder)
				.decoder(decoder)
				.contract(contract)
				.addCapability(micrometerCapability)
				.requestInterceptor(new BasicAuthRequestInterceptor("user", "user"))
				.target(FooClient.class, "https://PROD-SVC");

		this.adminClient = Feign.builder().client(client)
				.encoder(encoder)
				.decoder(decoder)
				.contract(contract)
				.addCapability(micrometerCapability)
				.requestInterceptor(new BasicAuthRequestInterceptor("admin", "admin"))
				.target(FooClient.class, "https://PROD-SVC");
	}
}
----

NOTE: In the above example `FeignClientsConfiguration.class` is the default configuration
provided by Spring Cloud OpenFeign.

NOTE: `PROD-SVC` is the name of the service the Clients will be making requests to.

NOTE: The Feign `Contract` object defines what annotations and values are valid on interfaces. The
autowired `Contract` bean provides supports for SpringMVC annotations, instead of
the default Feign native annotations.

You can also use the `Builder`to configure FeignClient not to inherit beans from the parent context.
You can do this by overriding calling `inheritParentContext(false)` on the `Builder`.

[[spring-cloud-feign-circuitbreaker]]
=== Feign Spring Cloud CircuitBreaker Support

If Spring Cloud CircuitBreaker is on the classpath and `feign.circuitbreaker.enabled=true`, Feign will wrap all methods with a circuit breaker.

To disable Spring Cloud CircuitBreaker support on a per-client basis create a vanilla `Feign.Builder` with the "prototype" scope, e.g.:

[source,java,indent=0]
----
@Configuration
public class FooConfiguration {
	@Bean
	@Scope("prototype")
	public Feign.Builder feignBuilder() {
		return Feign.builder();
	}
}
----

The circuit breaker name follows this pattern `<feignClientName>#<calledMethod>`. When calling a `@FeignClient` with name `foo` and the called interface method is `bar` then the circuit breaker name will be `foo_bar`.

<<<<<<< HEAD
To enable Spring Cloud CircuitBreaker group set the `feign.circuitbreaker.group.enabled` property to `true` (by default `false`).
=======
Hystrix supports the notion of a fallback: a default code path that is executed when the circuit is open or there is an error. To enable fallbacks for a given `@FeignClient` set the `fallback` attribute to the class name that implements the fallback. You also need to declare your implementation as a Spring bean.
>>>>>>> 0bf0426f


[[spring-cloud-feign-circuitbreaker-fallback]]
=== Feign Spring Cloud CircuitBreaker Fallbacks

Spring Cloud CircuitBreaker supports the notion of a fallback: a default code path that is executed when they circuit is open or there is an error. To enable fallbacks for a given `@FeignClient` set the `fallback` attribute to the class name that implements the fallback. You also need to declare your implementation as a Spring bean.

[source,java,indent=0]
----
@FeignClient(name = "test", url = "http://localhost:${server.port}/", fallback = Fallback.class)
	protected interface TestClient {

		@RequestMapping(method = RequestMethod.GET, value = "/hello")
		Hello getHello();

		@RequestMapping(method = RequestMethod.GET, value = "/hellonotfound")
		String getException();

	}

	@Component
	static class Fallback implements TestClient {

		@Override
		public Hello getHello() {
			throw new NoFallbackAvailableException("Boom!", new RuntimeException());
		}

		@Override
		public String getException() {
			return "Fixed response";
		}

	}
----

If one needs access to the cause that made the fallback trigger, one can use the `fallbackFactory` attribute inside `@FeignClient`.

[source,java,indent=0]
----
@FeignClient(name = "testClientWithFactory", url = "http://localhost:${server.port}/",
			fallbackFactory = TestFallbackFactory.class)
	protected interface TestClientWithFactory {

		@RequestMapping(method = RequestMethod.GET, value = "/hello")
		Hello getHello();

		@RequestMapping(method = RequestMethod.GET, value = "/hellonotfound")
		String getException();

	}

	@Component
	static class TestFallbackFactory implements FallbackFactory<FallbackWithFactory> {

		@Override
		public FallbackWithFactory create(Throwable cause) {
			return new FallbackWithFactory();
		}

<<<<<<< HEAD
	}
=======
Spring Cloud CircuitBreaker supports the notion of a fallback: a default code path that is executed when the circuit is open or there is an error. To enable fallbacks for a given `@FeignClient` set the `fallback` attribute to the class name that implements the fallback. You also need to declare your implementation as a Spring bean.
>>>>>>> 0bf0426f

	static class FallbackWithFactory implements TestClientWithFactory {

		@Override
		public Hello getHello() {
			throw new NoFallbackAvailableException("Boom!", new RuntimeException());
		}

		@Override
		public String getException() {
			return "Fixed response";
		}

	}
----

=== Feign and `@Primary`

When using Feign with Spring Cloud CircuitBreaker fallbacks, there are multiple beans in the `ApplicationContext` of the same type. This will cause `@Autowired` to not work because there isn't exactly one bean, or one marked as primary. To work around this, Spring Cloud OpenFeign marks all Feign instances as `@Primary`, so Spring Framework will know which bean to inject. In some cases, this may not be desirable. To turn off this behavior set the `primary` attribute of `@FeignClient` to false.

[source,java,indent=0]
----
@FeignClient(name = "hello", primary = false)
public interface HelloClient {
	// methods here
}
----

[[spring-cloud-feign-inheritance]]
=== Feign Inheritance Support

Feign supports boilerplate apis via single-inheritance interfaces.
This allows grouping common operations into convenient base interfaces.

.UserService.java
[source,java,indent=0]
----
public interface UserService {

	@RequestMapping(method = RequestMethod.GET, value ="/users/{id}")
	User getUser(@PathVariable("id") long id);
}
----

.UserResource.java
[source,java,indent=0]
----
@RestController
public class UserResource implements UserService {

}
----

.UserClient.java
[source,java,indent=0]
----
package project.user;

@FeignClient("users")
public interface UserClient extends UserService {

}
----

NOTE: It is generally not advisable to share an interface between a
server and a client. It introduces tight coupling, and also actually
doesn't work with Spring MVC in its current form (method parameter
mapping is not inherited).

=== Feign request/response compression

You may consider enabling the request or response GZIP compression for your
Feign requests. You can do this by enabling one of the properties:

[source,java]
----
feign.compression.request.enabled=true
feign.compression.response.enabled=true
----

Feign request compression gives you settings similar to what you may set for your web server:

[source,java]
----
feign.compression.request.enabled=true
feign.compression.request.mime-types=text/xml,application/xml,application/json
feign.compression.request.min-request-size=2048
----

These properties allow you to be selective about the compressed media types and minimum request threshold length.

For http clients except OkHttpClient, default gzip decoder can be enabled to decode gzip response in UTF-8 encoding:

[source,java]
----
feign.compression.response.enabled=true
feign.compression.response.useGzipDecoder=true
----

=== Feign logging

A logger is created for each Feign client created. By default the name of the logger is the full class name of the interface used to create the Feign client. Feign logging only responds to the `DEBUG` level.

.application.yml

[source,yaml]
----
logging.level.project.user.UserClient: DEBUG
----

The `Logger.Level` object that you may configure per client, tells Feign how much to log. Choices are:

* `NONE`, No logging (*DEFAULT*).
* `BASIC`, Log only the request method and URL and the response status code and execution time.
* `HEADERS`, Log the basic information along with request and response headers.
* `FULL`, Log the headers, body, and metadata for both requests and responses.

For example, the following would set the `Logger.Level` to `FULL`:

[source,java,indent=0]
----
@Configuration
public class FooConfiguration {
	@Bean
	Logger.Level feignLoggerLevel() {
		return Logger.Level.FULL;
	}
}
----

=== Feign Capability support

The Feign capabilities expose core Feign components so that these components can be modified. For example, the capabilities can take the `Client`, _decorate_ it, and give the decorated instance back to Feign.
The support for metrics libraries is a good real-life example for this. See <<feign-metrics>>.

Creating one or more `Capability` beans and placing them in a `@FeignClient` configuration lets you register them and modify the behavior of the involved client.

[source,java,indent=0]
----
@Configuration
public class FooConfiguration {
	@Bean
	Capability customCapability() {
		return new CustomCapability();
	}
}
----

=== Feign metrics

If all of the following conditions are true, a `MicrometerCapability` bean is created and registered so that your Feign client publishes metrics to Micrometer:

* `feign-micrometer` is on the classpath
* A `MeterRegistry` bean is available
* feign metrics properties are set to `true` (by default)
	- `feign.metrics.enabled=true` (for all clients)
	- `feign.client.config.feignName.metrics.enabled=true` (for a single client)

NOTE: If your application already uses Micrometer, enabling metrics is as simple as putting `feign-micrometer` onto your classpath.

You can also disable the feature by either:

* excluding `feign-micrometer` from your classpath
* setting one of the feign metrics properties to `false`
	- `feign.metrics.enabled=false`
	- `feign.client.config.feignName.metrics.enabled=false`

NOTE: `feign.metrics.enabled=false` disables metrics support for *all* Feign clients regardless of the value of the client-level flags: `feign.client.config.feignName.metrics.enabled`.
If you want to enable or disable merics per client, don't set `feign.metrics.enabled` and use `feign.client.config.feignName.metrics.enabled`.

You can also customize the `MicrometerCapability` by registering your own bean:

[source,java,indent=0]
----
@Configuration
public class FooConfiguration {
	@Bean
	public MicrometerCapability micrometerCapability(MeterRegistry meterRegistry) {
		return new MicrometerCapability(meterRegistry);
	}
}
----

=== Feign @QueryMap support

The OpenFeign `@QueryMap` annotation provides support for POJOs to be used as
GET parameter maps. Unfortunately, the default OpenFeign QueryMap annotation is
incompatible with Spring because it lacks a `value` property.

Spring Cloud OpenFeign provides an equivalent `@SpringQueryMap` annotation, which
is used to annotate a POJO or Map parameter as a query parameter map.

For example, the `Params` class defines parameters `param1` and `param2`:

[source,java,indent=0]
----
// Params.java
public class Params {
	private String param1;
	private String param2;

	// [Getters and setters omitted for brevity]
}
----

The following feign client uses the `Params` class by using the `@SpringQueryMap` annotation:

[source,java,indent=0]
----
@FeignClient("demo")
public interface DemoTemplate {

	@GetMapping(path = "/demo")
	String demoEndpoint(@SpringQueryMap Params params);
}
----

If you need more control over the generated query parameter map, you can implement a custom `QueryMapEncoder` bean.

=== HATEOAS support

Spring provides some APIs to create REST representations that follow the https://en.wikipedia.org/wiki/HATEOAS[HATEOAS] principle, https://spring.io/projects/spring-hateoas[Spring Hateoas] and https://spring.io/projects/spring-data-rest[Spring Data REST].

If your project use the `org.springframework.boot:spring-boot-starter-hateoas` starter
or the `org.springframework.boot:spring-boot-starter-data-rest` starter, Feign HATEOAS support is enabled by default.

When HATEOAS support is enabled, Feign clients are allowed to serialize
and deserialize HATEOAS representation models: https://docs.spring.io/spring-hateoas/docs/1.0.0.M1/apidocs/org/springframework/hateoas/EntityModel.html[EntityModel], https://docs.spring.io/spring-hateoas/docs/1.0.0.M1/apidocs/org/springframework/hateoas/CollectionModel.html[CollectionModel] and https://docs.spring.io/spring-hateoas/docs/1.0.0.M1/apidocs/org/springframework/hateoas/PagedModel.html[PagedModel].

[source,java,indent=0]
----
@FeignClient("demo")
public interface DemoTemplate {

	@GetMapping(path = "/stores")
	CollectionModel<Store> getStores();
}
----

=== Spring @MatrixVariable Support

Spring Cloud OpenFeign provides support for the Spring `@MatrixVariable` annotation.

If a map is passed as the method argument, the `@MatrixVariable` path segment is created by joining key-value pairs from the map with a `=`.

If a different object is passed, either the `name` provided in the `@MatrixVariable` annotation (if defined) or the annotated variable name is
joined with the provided method argument using `=`.

IMPORTANT:: Even though, on the server side, Spring does not require the users to name the path segment placeholder same as the matrix variable name, since it would be too ambiguous on the client side, Spring Cloud OpenFeign requires that you add a path segment placeholder with a name matching either the `name` provided in the `@MatrixVariable` annotation (if defined) or the annotated variable name.

For example:

[source,java,indent=0]
----
@GetMapping("/objects/links/{matrixVars}")
Map<String, List<String>> getObjects(@MatrixVariable Map<String, List<String>> matrixVars);
----
Note that both variable name and the path segment placeholder are called `matrixVars`.

[source,java,indent=0]
----
@FeignClient("demo")
public interface DemoTemplate {

	@GetMapping(path = "/stores")
	CollectionModel<Store> getStores();
}
----

=== Feign `CollectionFormat` support
We support `feign.CollectionFormat` by providing the `@CollectionFormat` annotation.You can annotate a Feign client method with it by passing the desired `feign.CollectionFormat` as annotation value.

In the following example, the `CSV` format is used instead of the default `EXPLODED` to process the method.

[source,java,indent=0]
----
@FeignClient(name = "demo")
	protected interface PageableFeignClient {

		@CollectionFormat(feign.CollectionFormat.CSV)
		@GetMapping(path = "/page")
		ResponseEntity performRequest(Pageable page);

	}
----

TIP: Set the `CSV` format while sending `Pageable` as a query parameter in order for it to be encoded correctly.

=== Reactive Support
As the https://github.com/OpenFeign/feign[OpenFeign project] does not currently support reactive clients, such as https://docs.spring.io/spring/docs/current/javadoc-api/org/springframework/web/reactive/function/client/WebClient.html[Spring WebClient], neither does Spring Cloud OpenFeign.We will add support for it here as soon as it becomes available in the core project.

Until that is done, we recommend using https://github.com/Playtika/feign-reactive[feign-reactive] for Spring WebClient support.

==== Early Initialization Errors

Depending on how you are using your Feign clients you may see initialization errors when starting your application.
To work around this problem you can use an `ObjectProvider` when autowiring your client.

[source,java,indent=0]
----
@Autowired
ObjectProvider<TestFeginClient> testFeginClient;
----

=== Spring Data Support

You may consider enabling Jackson Modules for the support `org.springframework.data.domain.Page` and `org.springframework.data.domain.Sort` decoding.

[source,java]
----
feign.autoconfiguration.jackson.enabled=true
----

=== Spring `@RefreshScope` Support
If Feign client refresh is enabled, each feign client is created with `feign.Request.Options` as a refresh-scoped bean. This means properties such as `connectTimeout` and `readTimeout` can be refreshed against any Feign client instance through `POST /actuator/refresh`.

By default, refresh behavior in Feign clients is disabled. Use the following property to enable refresh behavior:
[source,java]
----
feign.client.refresh-enabled=true
----
TIP: DO NOT annotate the `@FeignClient` interface with the `@RefreshScope` annotation.


== Configuration properties

To see the list of all Spring Cloud OpenFeign related configuration properties please check link:appendix.html[the Appendix page].<|MERGE_RESOLUTION|>--- conflicted
+++ resolved
@@ -345,17 +345,13 @@
 
 The circuit breaker name follows this pattern `<feignClientName>#<calledMethod>`. When calling a `@FeignClient` with name `foo` and the called interface method is `bar` then the circuit breaker name will be `foo_bar`.
 
-<<<<<<< HEAD
 To enable Spring Cloud CircuitBreaker group set the `feign.circuitbreaker.group.enabled` property to `true` (by default `false`).
-=======
-Hystrix supports the notion of a fallback: a default code path that is executed when the circuit is open or there is an error. To enable fallbacks for a given `@FeignClient` set the `fallback` attribute to the class name that implements the fallback. You also need to declare your implementation as a Spring bean.
->>>>>>> 0bf0426f
 
 
 [[spring-cloud-feign-circuitbreaker-fallback]]
 === Feign Spring Cloud CircuitBreaker Fallbacks
 
-Spring Cloud CircuitBreaker supports the notion of a fallback: a default code path that is executed when they circuit is open or there is an error. To enable fallbacks for a given `@FeignClient` set the `fallback` attribute to the class name that implements the fallback. You also need to declare your implementation as a Spring bean.
+Spring Cloud CircuitBreaker supports the notion of a fallback: a default code path that is executed when the circuit is open or there is an error. To enable fallbacks for a given `@FeignClient` set the `fallback` attribute to the class name that implements the fallback. You also need to declare your implementation as a Spring bean.
 
 [source,java,indent=0]
 ----
@@ -410,11 +406,7 @@
 			return new FallbackWithFactory();
 		}
 
-<<<<<<< HEAD
-	}
-=======
-Spring Cloud CircuitBreaker supports the notion of a fallback: a default code path that is executed when the circuit is open or there is an error. To enable fallbacks for a given `@FeignClient` set the `fallback` attribute to the class name that implements the fallback. You also need to declare your implementation as a Spring bean.
->>>>>>> 0bf0426f
+	}
 
 	static class FallbackWithFactory implements TestClientWithFactory {
 
