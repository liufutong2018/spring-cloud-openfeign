/*
 * Copyright 2013-2020 the original author or authors.
 *
 * Licensed under the Apache License, Version 2.0 (the "License");
 * you may not use this file except in compliance with the License.
 * You may obtain a copy of the License at
 *
 *      https://www.apache.org/licenses/LICENSE-2.0
 *
 * Unless required by applicable law or agreed to in writing, software
 * distributed under the License is distributed on an "AS IS" BASIS,
 * WITHOUT WARRANTIES OR CONDITIONS OF ANY KIND, either express or implied.
 * See the License for the specific language governing permissions and
 * limitations under the License.
 */

package org.springframework.cloud.openfeign.encoding.app.resource;

import java.math.BigDecimal;
import java.util.ArrayList;
import java.util.Comparator;
import java.util.List;
import java.util.Locale;

import org.springframework.cloud.openfeign.encoding.app.domain.Invoice;
import org.springframework.data.domain.Page;
import org.springframework.data.domain.PageImpl;
import org.springframework.data.domain.PageRequest;
import org.springframework.http.MediaType;
import org.springframework.http.ResponseEntity;
import org.springframework.web.bind.annotation.RequestBody;
import org.springframework.web.bind.annotation.RequestMapping;
import org.springframework.web.bind.annotation.RequestMethod;
import org.springframework.web.bind.annotation.RestController;

/**
 * An sample REST controller, that potentially returns large response - used for testing.
 *
 * @author Jakub Narloch
 * @author Hyeonmin Park
 */
@RestController
public class InvoiceResource {

	@RequestMapping(value = "invoices", method = RequestMethod.GET, produces = MediaType.APPLICATION_JSON_VALUE)
	public ResponseEntity<List<Invoice>> getInvoices() {

		return ResponseEntity.ok(createInvoiceList(null, 100, null));
	}

	@RequestMapping(value = "invoices", method = RequestMethod.POST, consumes = MediaType.APPLICATION_JSON_VALUE,
			produces = MediaType.APPLICATION_JSON_VALUE)
	ResponseEntity<List<Invoice>> saveInvoices(@RequestBody List<Invoice> invoices) {

		return ResponseEntity.ok(invoices);
	}

<<<<<<< HEAD
	@RequestMapping(value = "invoicesPaged", method = RequestMethod.GET, produces = MediaType.APPLICATION_JSON_VALUE)
	public ResponseEntity<Page<Invoice>> getInvoicesPaged(org.springframework.data.domain.Pageable pageable) {
		Page<Invoice> page = new PageImpl<>(createInvoiceList(pageable.getPageSize()), pageable, 100);
=======
	@RequestMapping(value = "invoicesPaged", method = RequestMethod.GET,
			produces = MediaType.APPLICATION_JSON_VALUE)
	public ResponseEntity<Page<Invoice>> getInvoicesPaged(
			org.springframework.data.domain.Pageable pageable) {
		Page<Invoice> page = new PageImpl<>(
				createInvoiceList(null, pageable.getPageSize(), pageable.getSort()),
				pageable, 100);
>>>>>>> 2a23b6d3
		return ResponseEntity.ok(page);
	}

	@RequestMapping(value = "invoicesPagedWithBody", method = RequestMethod.POST,
			consumes = MediaType.APPLICATION_JSON_VALUE,
			produces = MediaType.APPLICATION_JSON_VALUE)
	public ResponseEntity<Page<Invoice>> getInvoicesPagedWithBody(
			org.springframework.data.domain.Pageable pageable,
			@RequestBody String titlePrefix) {
		Page<Invoice> page = new PageImpl<>(createInvoiceList(titlePrefix,
				pageable.getPageSize(), pageable.getSort()), pageable, 100);
		return ResponseEntity.ok(page);
	}

	@RequestMapping(value = "invoicesSortedWithBody", method = RequestMethod.POST,
			consumes = MediaType.APPLICATION_JSON_VALUE,
			produces = MediaType.APPLICATION_JSON_VALUE)
	public ResponseEntity<Page<Invoice>> getInvoicesSortedWithBody(
			org.springframework.data.domain.Sort sort, @RequestBody String titlePrefix) {
		Page<Invoice> page = new PageImpl<>(createInvoiceList(titlePrefix, 100, sort),
				PageRequest.of(0, 100, sort), 100);
		return ResponseEntity.ok(page);
	}

	private List<Invoice> createInvoiceList(String titlePrefix, int count,
			org.springframework.data.domain.Sort sort) {
		if (titlePrefix == null) {
			titlePrefix = "Invoice";
		}
		final List<Invoice> invoices = new ArrayList<>();
		for (int ind = 0; ind < count; ind++) {
			final Invoice invoice = new Invoice();
<<<<<<< HEAD
			invoice.setTitle("Invoice " + (ind + 1));
			invoice.setAmount(new BigDecimal(String.format(Locale.US, "%.2f", Math.random() * 1000)));
=======
			invoice.setTitle(titlePrefix + " " + (ind + 1));
			invoice.setAmount(new BigDecimal(
					String.format(Locale.US, "%.2f", Math.random() * 1000)));
>>>>>>> 2a23b6d3
			invoices.add(invoice);
		}
		if (sort != null) {
			Comparator<Invoice> comparatorForSort = null;
			for (org.springframework.data.domain.Sort.Order order : sort) {
				Comparator<Invoice> comparatorForOrder;
				if (order.getProperty().equals("title")) {
					comparatorForOrder = Comparator.comparing(Invoice::getTitle);
				}
				else if (order.getProperty().equals("amount")) {
					comparatorForOrder = Comparator.comparing(Invoice::getAmount);
				}
				else {
					continue;
				}

				if (order.isDescending()) {
					comparatorForOrder = comparatorForOrder.reversed();
				}

				if (comparatorForSort == null) {
					comparatorForSort = comparatorForOrder;
				}
				else {
					comparatorForSort = comparatorForSort
							.thenComparing(comparatorForOrder);
				}
			}
			if (comparatorForSort != null) {
				invoices.sort(comparatorForSort);
			}
		}
		return invoices;
	}

}<|MERGE_RESOLUTION|>--- conflicted
+++ resolved
@@ -55,59 +55,40 @@
 		return ResponseEntity.ok(invoices);
 	}
 
-<<<<<<< HEAD
 	@RequestMapping(value = "invoicesPaged", method = RequestMethod.GET, produces = MediaType.APPLICATION_JSON_VALUE)
 	public ResponseEntity<Page<Invoice>> getInvoicesPaged(org.springframework.data.domain.Pageable pageable) {
-		Page<Invoice> page = new PageImpl<>(createInvoiceList(pageable.getPageSize()), pageable, 100);
-=======
-	@RequestMapping(value = "invoicesPaged", method = RequestMethod.GET,
-			produces = MediaType.APPLICATION_JSON_VALUE)
-	public ResponseEntity<Page<Invoice>> getInvoicesPaged(
-			org.springframework.data.domain.Pageable pageable) {
-		Page<Invoice> page = new PageImpl<>(
-				createInvoiceList(null, pageable.getPageSize(), pageable.getSort()),
+		Page<Invoice> page = new PageImpl<>(createInvoiceList(null, pageable.getPageSize(), pageable.getSort()),
 				pageable, 100);
->>>>>>> 2a23b6d3
 		return ResponseEntity.ok(page);
 	}
 
 	@RequestMapping(value = "invoicesPagedWithBody", method = RequestMethod.POST,
-			consumes = MediaType.APPLICATION_JSON_VALUE,
-			produces = MediaType.APPLICATION_JSON_VALUE)
-	public ResponseEntity<Page<Invoice>> getInvoicesPagedWithBody(
-			org.springframework.data.domain.Pageable pageable,
+			consumes = MediaType.APPLICATION_JSON_VALUE, produces = MediaType.APPLICATION_JSON_VALUE)
+	public ResponseEntity<Page<Invoice>> getInvoicesPagedWithBody(org.springframework.data.domain.Pageable pageable,
 			@RequestBody String titlePrefix) {
-		Page<Invoice> page = new PageImpl<>(createInvoiceList(titlePrefix,
-				pageable.getPageSize(), pageable.getSort()), pageable, 100);
+		Page<Invoice> page = new PageImpl<>(createInvoiceList(titlePrefix, pageable.getPageSize(), pageable.getSort()),
+				pageable, 100);
 		return ResponseEntity.ok(page);
 	}
 
 	@RequestMapping(value = "invoicesSortedWithBody", method = RequestMethod.POST,
-			consumes = MediaType.APPLICATION_JSON_VALUE,
-			produces = MediaType.APPLICATION_JSON_VALUE)
-	public ResponseEntity<Page<Invoice>> getInvoicesSortedWithBody(
-			org.springframework.data.domain.Sort sort, @RequestBody String titlePrefix) {
-		Page<Invoice> page = new PageImpl<>(createInvoiceList(titlePrefix, 100, sort),
-				PageRequest.of(0, 100, sort), 100);
+			consumes = MediaType.APPLICATION_JSON_VALUE, produces = MediaType.APPLICATION_JSON_VALUE)
+	public ResponseEntity<Page<Invoice>> getInvoicesSortedWithBody(org.springframework.data.domain.Sort sort,
+			@RequestBody String titlePrefix) {
+		Page<Invoice> page = new PageImpl<>(createInvoiceList(titlePrefix, 100, sort), PageRequest.of(0, 100, sort),
+				100);
 		return ResponseEntity.ok(page);
 	}
 
-	private List<Invoice> createInvoiceList(String titlePrefix, int count,
-			org.springframework.data.domain.Sort sort) {
+	private List<Invoice> createInvoiceList(String titlePrefix, int count, org.springframework.data.domain.Sort sort) {
 		if (titlePrefix == null) {
 			titlePrefix = "Invoice";
 		}
 		final List<Invoice> invoices = new ArrayList<>();
 		for (int ind = 0; ind < count; ind++) {
 			final Invoice invoice = new Invoice();
-<<<<<<< HEAD
-			invoice.setTitle("Invoice " + (ind + 1));
+			invoice.setTitle(titlePrefix + " " + (ind + 1));
 			invoice.setAmount(new BigDecimal(String.format(Locale.US, "%.2f", Math.random() * 1000)));
-=======
-			invoice.setTitle(titlePrefix + " " + (ind + 1));
-			invoice.setAmount(new BigDecimal(
-					String.format(Locale.US, "%.2f", Math.random() * 1000)));
->>>>>>> 2a23b6d3
 			invoices.add(invoice);
 		}
 		if (sort != null) {
@@ -132,8 +113,7 @@
 					comparatorForSort = comparatorForOrder;
 				}
 				else {
-					comparatorForSort = comparatorForSort
-							.thenComparing(comparatorForOrder);
+					comparatorForSort = comparatorForSort.thenComparing(comparatorForOrder);
 				}
 			}
 			if (comparatorForSort != null) {
