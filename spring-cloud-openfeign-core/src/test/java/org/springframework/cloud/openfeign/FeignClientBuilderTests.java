--- conflicted
+++ resolved
@@ -56,29 +56,16 @@
 		return method.getDefaultValue();
 	}
 
-<<<<<<< HEAD
 	private static void assertFactoryBeanField(final FeignClientBuilder.Builder builder, final String fieldName,
-			final Object expectedValue) {
-=======
-	private static void assertFactoryBeanField(final FeignClientBuilder.Builder builder,
-			final String fieldName, final Object expectedValue) {
->>>>>>> 4d0caec7
+		final Object expectedValue) {
 		final Object value = getFactoryBeanField(builder, fieldName);
-		assertThat(value).as("Expected value for the field '" + fieldName + "':")
-				.isEqualTo(expectedValue);
+		assertThat(value).as("Expected value for the field '" + fieldName + "':").isEqualTo(expectedValue);
 	}
 
 	@SuppressWarnings("unchecked")
-<<<<<<< HEAD
 	private static <T> T getFactoryBeanField(final FeignClientBuilder.Builder builder, final String fieldName) {
 		final Field factoryBeanField = ReflectionUtils.findField(FeignClientBuilder.Builder.class,
-				"feignClientFactoryBean");
-=======
-	private static <T> T getFactoryBeanField(final FeignClientBuilder.Builder builder,
-			final String fieldName) {
-		final Field factoryBeanField = ReflectionUtils
-				.findField(FeignClientBuilder.Builder.class, "feignClientFactoryBean");
->>>>>>> 4d0caec7
+			"feignClientFactoryBean");
 		ReflectionUtils.makeAccessible(factoryBeanField);
 		final FeignClientFactoryBean factoryBean = (FeignClientFactoryBean) ReflectionUtils.getField(factoryBeanField,
 				builder);
@@ -155,16 +142,8 @@
 	public void forType_clientFactoryBeanProvided() {
 		// when:
 		final FeignClientBuilder.Builder builder = this.feignClientBuilder
-<<<<<<< HEAD
 				.forType(TestFeignClient.class, new FeignClientFactoryBean(), "TestClient").decode404(true)
 				.path("Path/").url("Url/").contextId("TestContext").customize(Feign.Builder::doNotCloseAfterDecode);
-=======
-				.forType(TestFeignClient.class, "TestClient").inheritParentContext(false)
-				.fallback(TestFeignClientFallback.class)
-				.fallbackFactory(TestFeignClientFallbackFactory.class).decode404(true)
-				.url("Url/").path("/Path").contextId("TestContext")
-				.customize(Feign.Builder::doNotCloseAfterDecode);
->>>>>>> 4d0caec7
 
 		// then:
 		assertFactoryBeanField(builder, "applicationContext", this.applicationContext);
@@ -176,23 +155,13 @@
 		assertFactoryBeanField(builder, "url", "http://Url/");
 		assertFactoryBeanField(builder, "path", "/Path");
 		assertFactoryBeanField(builder, "decode404", true);
-<<<<<<< HEAD
 		List<FeignBuilderCustomizer> additionalCustomizers = getFactoryBeanField(builder, "additionalCustomizers");
-=======
-		assertFactoryBeanField(builder, "inheritParentContext", false);
-		assertFactoryBeanField(builder, "fallback", TestFeignClientFallback.class);
-		assertFactoryBeanField(builder, "fallbackFactory",
-				TestFeignClientFallbackFactory.class);
-		List<FeignBuilderCustomizer> additionalCustomizers = getFactoryBeanField(builder,
-				"additionalCustomizers");
->>>>>>> 4d0caec7
 		assertThat(additionalCustomizers).hasSize(1);
 	}
 
 	@Test
 	public void forType_build() {
 		// given:
-<<<<<<< HEAD
 		Mockito.when(this.applicationContext.getBean(FeignContext.class)).thenThrow(new ClosedFileSystemException()); // throw
 																														// an
 																														// unusual
@@ -201,18 +170,6 @@
 																														// the
 																														// FeignClientFactoryBean
 		final FeignClientBuilder.Builder builder = this.feignClientBuilder.forType(TestClient.class, "TestClient");
-=======
-		Mockito.when(this.applicationContext.getBean(FeignContext.class))
-				.thenThrow(new ClosedFileSystemException()); // throw
-																// an
-																// unusual
-																// exception
-																// in
-																// the
-																// FeignClientFactoryBean
-		final FeignClientBuilder.Builder builder = this.feignClientBuilder
-				.forType(TestClient.class, "TestClient");
->>>>>>> 4d0caec7
 
 		// expect: 'the build will fail right after calling build() with the mocked
 		// unusual exception'
