--- conflicted
+++ resolved
@@ -76,17 +76,14 @@
 
 	private static final AtomicBoolean initialized = new AtomicBoolean(false);
 
-<<<<<<< HEAD
-=======
 	@Autowired
 	private ConfigurableEnvironment env;
 
 	@Autowired(required = false)
 	private List<AbstractConfiguration> externalConfigurations = new ArrayList<>();
 
-	private DynamicURLConfiguration defaultURLConfig;
-
->>>>>>> f9424231
+	private static DynamicURLConfiguration defaultURLConfig;
+
 	@PreDestroy
 	public void close() {
 		if (defaultURLConfig != null) {
